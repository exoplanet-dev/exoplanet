--- conflicted
+++ resolved
@@ -695,11 +695,7 @@
     )
     assert np.allclose(
         orbit.jacobians["b"]["cos_incl"].eval(),
-<<<<<<< HEAD
         grad(orbit.cos_incl, bv).eval(),
-    )
-=======
-        theano.grad(orbit.cos_incl, bv).eval(),
     )
 
 
@@ -771,5 +767,4 @@
     assert np.isclose(rho_star_jup_diff, 1.6390463e-04)
 
     # make sure planet and star position angle are the same relative to each other
-    assert np.allclose(theta_jup, theta_star_jup)
->>>>>>> 1527881f
+    assert np.allclose(theta_jup, theta_star_jup)