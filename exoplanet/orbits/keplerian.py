--- conflicted
+++ resolved
@@ -135,14 +135,11 @@
             E0 = 2 * tt.arctan2(tt.sqrt(1-self.ecc)*self.cos_omega,
                                 tt.sqrt(1+self.ecc)*opsw)
             self.M0 = E0 - self.ecc * tt.sin(E0)
-<<<<<<< HEAD
+
             if t_periastron is not None:
                 self.tref = tt.as_tensor_variable(t_periastron)
             else:
                 self.tref = self.t0 - self.M0 / self.n
-=======
-            self.tref = self.t0 - self.M0 / self.n
->>>>>>> c5a6a6ca
 
             ome2 = 1 - self.ecc**2
             self.K0 /= tt.sqrt(ome2)
@@ -293,16 +290,10 @@
         # 3) rotate about z2 axis by Omega
         if self.Omega is None:
             return (x2, y2, Z)
-        else:
-<<<<<<< HEAD
-            X = self.cos_Omega * x2 - self.sin_Omega * y2
-            Y = self.sin_Omega * x2 + self.cos_Omega * y2
-            return (X, Y, Z)
-=======
-            a = self.cos_omega * x - self.sin_omega * y
-            b = self.sin_omega * x + self.cos_omega * y
-        return (a, self.cos_incl * b, -self.sin_incl * b)
->>>>>>> c5a6a6ca
+
+        X = self.cos_Omega * x2 - self.sin_Omega * y2
+        Y = self.sin_Omega * x2 + self.cos_Omega * y2
+        return X, Y, Z
 
     def _warp_times(self, t):
         return tt.shape_padright(t)
